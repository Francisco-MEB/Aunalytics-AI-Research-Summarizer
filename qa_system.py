--- conflicted
+++ resolved
@@ -53,12 +53,9 @@
     # Step 4: Return updated context
     return {"context": retrieved_docs}
 
-<<<<<<< HEAD
-=======
 # what llm should be used
 
 
->>>>>>> a9e2d769
 # Create the State object
 state = {
     "question": query,
